--- conflicted
+++ resolved
@@ -44,18 +44,11 @@
   "dependencies": {
     "axios": "^1.12.2",
     "bcryptjs": "^3.0.2",
-<<<<<<< HEAD
     "cors": "^2.8.5",
     "dotenv": "^17.2.2",
     "express": "^5.1.0",
     "express-rate-limit": "^7.1.5",
     "helmet": "^7.1.0",
-=======
-    "color": "^5.0.2",
-    "crypto": "^1.0.1",
-    "dotenv": "^17.2.2",
-    "express": "^5.1.0",
->>>>>>> b79215e7
     "jsonwebtoken": "^9.0.2",
     "mongoose": "^8.18.3",
     "multer": "^2.0.2",
